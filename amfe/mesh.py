# Copyright (c) 2018, Lehrstuhl für Angewandte Mechanik, Technische Universität München.
#
# Distributed under BSD-3-Clause License. See LICENSE-File for more information
#

"""
Mesh module of AMfe.

This module provides a mesh class that handles the mesh information: nodes, mesh topology, element shapes, groups, ids.
"""


import numpy as np
import pandas as pd
from collections.abc import Iterable
<<<<<<< HEAD
=======

>>>>>>> 874fd85d

__all__ = [
    'Mesh'
]

# Describe Element shapes, that can be used in AMfe
# 2D volume elements:
element_2d_set = {'Tri6', 'Tri3', 'Quad4', 'Quad8', }
# 3D volume elements:
element_3d_set = {'Tet4', 'Tet10', 'Hexa8', 'Hexa20', 'Prism6'}
# 2D boundary elements
boundary_2d_set = {'straight_line', 'quadratic_line'}
# 3D boundary elements
boundary_3d_set = {'straight_line', 'quadratic_line', 'Tri6', 'Tri3', 'Tri10', 'Quad4', 'Quad8'}


class Mesh:
    """
    Class for handling the mesh operations.

    Attributes
    ----------
    nodes_df : pandas.DataFrame
        DataFrame containing the x-y-z coordinates of the nodes in reference configuration. Dimension is
        (no_of_nodes, 2) for 2D problems and (no_of_nodes, 3) for 3D problems.
        z-direction is dropped for 2D problems!
        The Dataframe also provides accessing nodes by arbitrary indices
    _el_df : pandas.DataFrame
        DataFrame with element information
    groups : list
        List of groups containing ids (not row indices!)

    Notes
    -----
    GETTER CLASSES NAMING CONVENTION
    We use the following naming convention for function names:
      get_<node|element><ids|idxs>_by_<groups|ids|idxs>
               |            |     |        |
               |            |     |        - Describe which entity is passed groups, ids or row indices
               |            |     - 'by' keyword
               |            - describes weather ids or row indices are returned
                - describes weather nodes or elements are returned

    """
    def __init__(self, dimension=3):
        """
        Parameters
        ----------
        dimension : int
            describes the dimension of the mesh (2 or 3)

        Returns
        -------
        mesh : Mesh
            a new mesh object
        """
        # -- GENERAL INFORMATION --
        self._dimension = dimension

        # -- NODE INFORMATION --
        if dimension == 3:
            self.nodes_df = pd.DataFrame(columns=('x', 'y', 'z'))
        elif dimension == 2:
            self.nodes_df = pd.DataFrame(columns=('x', 'y'))
        else:
            raise ValueError('Mesh dimension must be 2 or 3')

        # Pandas dataframe for elements:
        self._el_df = pd.DataFrame(columns=('shape', 'is_boundary', 'connectivity'))

        # group dict with names mapping to element ids or node ids, respectively
        self.groups = dict()

        # Flag for lazy evaluation of iconnectivity
        self._changed_iconnectivity = True
        # Cache for lazy evaluation of iconnectivity
        self._iconnectivity_df_cached = pd.DataFrame(columns=('iconnectivity',))

    @property
    def el_df(self):
        return self._el_df

    @el_df.setter
    def el_df(self, df):
        self._el_df = df
        self._changed_iconnectivity = True

    @property
    def no_of_nodes(self):
        """
        Returns the number of nodes

        Returns
        -------
        no_of_nodes: int
            Number of nodes of the whole mesh.
        """
        return self.nodes_df.shape[0]

    @property
    def connectivity(self):
        return self._el_df['connectivity'].values

    @property
    def _iconnectivity_df(self):
        """
        Handles the lazy evaluation of the iconnectivity
        Always access the iconnectivity df by this property

        Returns
        -------
        iconnectivity_df : pandas.DataFrame
            DataFrame containint the iconnectivity inormation of the elements,
            i.e. the connectivity w.r.t. row indices of a nodes ndarray
        """
        if self._changed_iconnectivity:
            self._update_iconnectivity()
            self._changed_iconnectivity = False
        return self._iconnectivity_df_cached

    @property
    def iconnectivity(self):
        """
        Get all iconnectivites, i.e. the row indices in the nodes array of the nodes that belong to the elements

        Returns
        -------
        iconnectivity : ndarray
            iconnectivity
        """
        return self._iconnectivity_df['iconnectivity'].values

    @property
    def nodes(self):
        return self.nodes_df.values

    @property
    def no_of_elements(self):
        """
        Returns the number of volume elements

        Returns
        -------
        no_of_elements : int
            Number of volume elements in the mesh
        """
        return len(self._el_df[self._el_df['is_boundary'] != True].index)

    @property
    def no_of_boundary_elements(self):
        """
        Returns the number of boundary elements

        Returns
        -------
        no_of_elements : int
            Number of boundary elements in the mesh
        """
        return len(self._el_df[self._el_df['is_boundary'] == True].index)

    @property
    def dimension(self):
        """
        Returns the dimension of the mesh

        Returns
        -------
        dimension : int
            Dimension of the mesh
        """
        return self._dimension

    @dimension.setter
    def dimension(self, dim):
        """
        Sets the dimension of the mesh

        Attention: The dimension should not be modified except you know what you are doing.

        Parameters
        ----------
        dim : int
            Dimension of the mesh

        Returns
        -------
        None

        """
        self._dimension = dim

    @property
    def nodes_voigt(self):
        """
        Returns the nodes in voigt notation

        Returns
        -------
        nodes_voigt : ndarray
            Returns the nodes in voigt-notation
        """
        return self.nodes_df.values.reshape(-1)

    def get_connectivity_by_elementids(self, elementids):
        """

        Parameters
        ----------
        elementids : iterable(int)
            elementids for which the connectivity shall be returned
        Returns
        -------
        connectivity : list of ndarrays
            list containing the connectivity of the desired elements
        """
        return self._el_df.loc[elementids, 'connectivity'].values

    def get_iconnectivity_by_elementids(self, elementids):
        """
        Lazy return of iconnectivity of given elementids

        Parameters
        ----------
        elementids : iterable(int)
            elementids for which the connectivity shall be returned
        Returns
        -------
        iconnectivity : list of ndarrays
            list containing the index based connectivity of the desired elements
            i.e. the row indices of the nodes ndarray
        """
        return self._iconnectivity_df.loc[elementids, 'iconnectivity'].values

    def get_elementidxs_by_groups(self, groups):
        """
        Returns elementindices of the connectivity property belonging to groups

        Parameters
        ----------
        groups : list
            groupnames as strings in a list

        Returns
        -------
            indices of the elements in the connectivity array
        """
        elementids = list()
        for group in groups:
            elementids.extend(self.groups[group]['elements'])
        elementids = np.array(elementids)
        elementids = np.unique(elementids)
        return np.array([self._el_df.index.get_loc(elementid) for elementid in elementids], dtype=int)

    def get_elementids_by_groups(self, groups):
        """
        Returns elementids belonging to a group

        Parameters
        ----------
        groups : list
            groupnames as strings in a list

        Returns
        -------
            indices of the elements in the connectivity array
        """
        elementids = list()
        for group in groups:
            elementids.extend(self.groups[group]['elements'])
        elementids = np.array(elementids)
        elementids = np.unique(elementids)
        return elementids

    def get_elementidxs_by_elementids(self, elementids):
        """
        Returns elementindices of the connectivity property belonging to elementids

        Parameters
        ----------
        elementids : iterable
            elementids as integers

        Returns
        -------
            indices of the elements in the connectivity array
        """
        return np.array([self._el_df.index.get_loc(elementid) for elementid in elementids], dtype=int)

    def get_elementids_by_elementidxs(self, elementidxs):
        """
        Returns elementids belonging to elements with elementidxs in connectivity array

        Parameters
        ----------
        elementidxs : iterable
            elementidxs as integers

        Returns
        -------
            ids of the elements
        """
        return self._el_df.iloc[elementidxs].index.values

    def get_nodeid_by_coordinates(self, x, y, z=None, epsilon=1e-12):
        """

        Parameters
        ----------
        x : float
            x-coordinate
        y : float
            y-coordinate
        z : float
            z-coordinate
        epsilon : float (optional, default 1e-12)
            Allowed tolerance (distance), default

        Returns
        -------
        nodeid : int
            nodeid with the given coordinates
        """
        if self.dimension == 2:
            if z is not None:
                print('Warning: z coordinate is ignored in get_nodeid_by_coordinates')
            nodeid = (self.nodes_df[['x', 'y']] - (x, y)).apply(np.linalg.norm, axis=1).idxmin()
            if np.linalg.norm(self.nodes_df.loc[nodeid, ['x', 'y']] - (x, y)) > epsilon:
                nodeid = None
        else:
            nodeid = (self.nodes_df[['x', 'y', 'z']] - (x, y, z)).apply(np.linalg.norm, axis=1).idxmin()
            if np.linalg.norm(self.nodes_df.loc[nodeid, ['x', 'y', 'z']] - (x, y, z)) > epsilon:
                nodeid = None
        return nodeid

    def get_nodeids_by_x_coordinates(self, x, epsilon):
        """

        Parameters
        ----------
        x : float
            x-coordinate where the searched node is located at
        epsilon : float
            radius that acceptable as tolerance for the location
        Returns
        -------
        nodeids : ndarray
            ndarray the nodeids that fulfill the condition
        """
        nodeids = self.nodes_df.index[((self.nodes_df['x'] - x).abs() - epsilon) <= 0].tolist()
        return np.array(nodeids, dtype=int)

    def get_nodeids_by_lesser_equal_x_coordinates(self, x, epsilon):
        """

        Parameters
        ----------
        x : float
            maximum x coordinate of the desired nodes
        epsilon : float
            radius that acceptable as tolerance for the x location
        Returns
        -------
        nodeids : ndarray
            ndarray the nodeids that fulfill the condition
        """
        nodeids = self.nodes_df.index[(self.nodes_df['x'] - (x + epsilon)) <= 0].tolist()
        return np.array(nodeids, dtype=int)

    def get_nodeids_by_greater_equal_x_coordinates(self, x, epsilon):
        """

        Parameters
        ----------
        x : float
            minimum x coordinate of the desired nodes
        epsilon : float
            radius that acceptable as tolerance for the x location
        Returns
        -------
        nodeids : ndarray
            ndarray the nodeids that fulfill the condition
        """
        nodeids = self.nodes_df.index[(self.nodes_df['x'] - (x - epsilon)) >= 0].tolist()
        return np.array(nodeids, dtype=int)

    def get_nodeids_by_groups(self, groups):
        """
        Returns nodeids of the nodes property belonging to a group

        Parameters
        ----------
        groups : list
            contains the groupnames as strings

        Returns
        -------
        nodeids : ndarray
        
        """
        # Get nodeids from 'nodes' key
        nodeids_from_nodes = []
        for group in groups:
            nodeids_from_nodes.extend(self.groups[group]['nodes'])
        nodeids_from_nodes = np.array(nodeids_from_nodes, dtype=int)

        # Get Nodids from nodes which belong the elements of the group
        elementids = self.get_elementids_by_groups(groups)
        nodeids_from_elements = self.get_nodeids_by_elementids(elementids)

        # remove duplicates
        nodes = np.unique(np.hstack((nodeids_from_nodes, np.array(nodeids_from_elements))))
        return nodes
    
    def get_nodeids_by_elementids(self, elementids):
        """
        Returns nodeids of the nodes property belonging to elements

        Parameters
        ----------
        elementids : ndarray
            contains the elementids as int

        Returns
        -------
        nodeids : ndarray
        """
        if len(elementids) == 0:
            return np.array([], dtype=int)
        nodeids = np.hstack(self.get_connectivity_by_elementids(elementids))
        nodeids = np.unique(nodeids)
        return nodeids
    
    def get_nodeids_by_tags(self, tag_name, tag_value, opt_larger=None):
        """
        Returns nodeids of the nodes property belonging to elements, that are tagged by the assigne tag-value

        Parameters
        ----------
        tag_name : list of str
            tag name for adding column in el_df 
        tag_value : list of str, int, Boolean, float
            current tag value to select the element ids
        opt_larger : list of boolean
            optional parameter for selection by a larger-than-boolean operation for the specified tag 


        Returns
        -------
        nodeids : ndarray
        """
        elementids = self.get_elementids_by_tags(tag_name, tag_value, opt_larger)
        nodeids = self.get_nodeids_by_elementids(elementids)
        return nodeids

    def get_ele_shapes_by_ids(self, elementids):
        """
        Returns list of element_shapes for elementids

        Parameters
        ----------
        elementids : list or ndarray
            contains the ids of elements the ele_shapes are asked for

        Returns
        -------
        ele_shapes : list
            list of element_shapes as string
        """
        return [self._el_df.loc[idx, 'shape'] for idx in elementids]

    def get_ele_shapes_by_elementidxs(self, elementidxes):
        """
        Returns list of element_shapes for elementidxes

        Parameters
        ----------
        elementidxes : list
            contains indices of the desired elements in connectivity array

        Returns
        -------
        ele_shapes : list
            list of element_shapes as string
        """
        return self._el_df.iloc[elementidxes]['shape'].values

    def get_ele_shapes_by_elementids(self, elementids):
        """
        Returns list of element_shapes for elementidxes

        Parameters
        ----------
        elementids : list
            contains indices of the desired elements in connectivity array

        Returns
        -------
        ele_shapes : list
            list of element_shapes as string
        """
        return self._el_df.loc[elementids]['shape'].values

    def get_nodeidxs_by_all(self):
        """
        Returns all nodeidxs

        Returns
        -------
        nodeidxs : ndarray
            returns all nodeidxs
        """
        return np.arange(self.no_of_nodes, dtype=np.int)
    
    def get_nodeidxs_by_nodeids(self, nodeids):
        """
        Parameters
        ----------
        nodeids : ndarray
            nodeids
            
        Returns
        -------
        nodeidxs: ndarray
            rowindices of nodes in nodes dataframe
        """
        nodeidxs = np.array([self.nodes_df.index.get_loc(nodeid) for nodeid in nodeids], dtype=int)
        return nodeidxs

    def get_nodeids_by_nodeidxs(self, nodeidxs):
        """

        Parameters
        ----------
        nodeidxs : list
            rowindices of node array

        Returns
        -------
        id : list
            IDs of the corresponding nodes
        """
        return self.nodes_df.iloc[nodeidxs, :].index.values

    def insert_tag(self, tag_name, tag_value_dict=None):
        """
        This function adds an extra column in the el_df
        with name equal the "tag_name" parameter . By default
        a column will be inserted with None value for every elem_id.
        If a dictionary is provided with tag_value_dict[value] = [list of elements id]
        then, the el_df will populated with this information.

        Parameters
        ----------
        tag_name : str
            tag name for adding column in el_df 
        tag_value_dict : dict, default None
            a dictionary with tag_value_dict[value] = [list of elements id]
            where value are the associated property to a list a elements.

        Returns
        -------
            None
        """

        self.el_df[tag_name] = None

        if tag_value_dict is not None:
            self.change_tag_values_by_dict(tag_name, tag_value_dict)

        return None

    def remove_tag(self, tag_name):
        """
        This function deletes a columns which has name equal to 
        'tag_name' parameter
        
        Parameters
        ----------
        tag_name : str
            tag name for adding column in el_df 

        Returns
        -------
            None

        """
        self._el_df = self.el_df.drop(columns=tag_name)
        return None

    def change_tag_values_by_dict(self, tag_name, tag_value_dict):
        """
        This function changes the values of the el_df column
        with name equal to the "tag_name" paramenter . By default 
        The tag_value_dict parameters has the format:
        tag_value_dict[value] = [list of elements id]
        

        Parameters
        ----------
        tag_name : str
            tag name for adding column in el_df 
        tag_value_dict : dict
            a dictionary with tag_value_dict[value] = [list of elements id]
            where value are the associated property to a list a elements.

        Returns
        -------
            None
        """
        for tag_value, elem_list in tag_value_dict.items():
            try:
                self.el_df.loc[elem_list, (tag_name)] = tag_value
            except:
                temp_list = self.el_df[tag_name].tolist()
                for elem in elem_list:
                    temp_list[elem] = tag_value 
                self.el_df[tag_name] = temp_list
        
        return None

    def replace_tag_values(self, tag_name, current_tag_value, new_tag_value):
        """
        This function replaces tag values of the el_df column named
        given by the "tag_name" parameter. The user must provide the current 
        tag value which will replace by the new tag.
        

        Parameters
        ----------
        tag_name : str
            tag name for adding column in el_df 
        current_tag_value : str, int, Boolean, float
            current tag value in the tag_name column
        new_tag_value : str, int, Boolean, float
            new tag value to replace the current tag value

        Returns
        -------
            None
        """

        self._el_df = self._el_df.replace({tag_name : current_tag_value}, new_tag_value)
        return None

    def get_elementids_by_tags(self, tag_names, tag_values, opt_larger=None):
        """
        This function returns a list with the element ids given a "tag_name" 
        and the tag value associated with it. 
        

        Parameters
        ----------
        tag_names : list of str
            tag name for adding column in el_df 
        tag_values : list of str, int, Boolean, float
            current tag value to select the element ids
        opt_larger : list of boolean
            optional parameter for selection by a larger-than-boolean operation for the specified tag 
    
        Returns
        -------
            elementids : list
                indices of the elements in the self.el_df

        Example
        -------
            testmesh = amfe.mesh.Mesh()
            elementids_list = testmesh.get_elementids_by_tags('is_boundary','False')   
        """
        
        if not isinstance(tag_names, Iterable) or isinstance(tag_names, str):
            tag_names = [tag_names]
            tag_values = [tag_values]
            
        eleids = []
        for itag, tagname in enumerate(tag_names):
            if opt_larger is not None and opt_larger[itag]:
                eleids += self._el_df[self._el_df[tagname] > tag_values[itag]].index.tolist()
            else:
                eleids += self._el_df[self._el_df[tagname] == tag_values[itag]].index.tolist()
        
        eleids = list(set(eleids))
        eleids.sort()
        return eleids


    def get_elementidxs_by_tags(self, tag_names, tag_values, opt_larger=None):
        """
        This function returns a list with the elementidxs in connectivity array
        given a "tag_name" and the tag value associated with it. 
        

        Parameters
        ----------
        tag_names : list of str
            tag name for adding column in el_df 
        tag_values : list of str, int, Boolean, float
            current tag value to select the element idxs
        opt_larger : list of boolean
            optional parameter for selection by a larger-than-boolean operation for the specified tag 

    
        Returns
        -------
            elementidxs : list
                indices of the elements in the connectivity array

        Example
        -------
            testmesh = amfe.mesh.Mesh()
            elementidxs_list = testmesh.get_elementidxs_by_tag('is_boundary','False')                
        """
        
        rows = self.get_elementids_by_tags(tag_names, tag_values, opt_larger)
        return np.array([self._el_df.index.get_loc(row) for row in rows], dtype=int)
    
    def merge_into_groups(self, groups):        
        """
        Merge a dictionary of groups with node- and element-ids into the mesh's 'groups'-dictionary. The additional dictionary has to be of format
        
        groups = {*groupname* : {'nodes' : [*node-ids*], 'elements' : [*element-ids*]}}
        
        Parameters
        ----------
        groups : dict
            additional dictionary, which is to be merged into the mesh's 'groups'
            
        Returns
        -------
        None
        """
        for key in groups:
            if key in self.groups:
                for secondary_key in ['elements', 'nodes']:
                    if secondary_key in groups[key]:
<<<<<<< HEAD
                        for list_entry in groups[key][secondary_key]:
                            self.add_element_to_groups(list_entry, [key], secondary_key)
            else:
                self.groups[key] = groups[key]
                
                for secondary_key in ['elements', 'nodes']:
                    if secondary_key not in groups[key]:
                        self.groups[key].update({secondary_key : []})
        
    def get_groups_by_elementids(self, eleids, secondary_key = 'elements'):
=======
                        self.groups[key][secondary_key] = list(set(self.groups[key][secondary_key]).union(set(groups[key][secondary_key])))
            else:
                self.groups.update({key: {'elements': groups[key].get('elements', []),
                                          'nodes': groups[key].get('nodes', [])}})

    def _get_groups_by_secondary_key(self, values, secondary_key):
        """
        Private method returning list of groups where the given entities are associcated with.

        Parameters
        ----------
        values : list
            list containing the ids of the subset for which the associated groups shall be returned
        secondary_key : str ('elements' or 'nodes')
            mesh entity which is described by the ids of the values parameter

        Returns
        -------
        groups : list
            list containing the groups which are associated with the given entities
        """
        if not isinstance(values, Iterable):
            values = [values]

        groups_selection = []
        for key in self.groups:
            for value in values:
                if value in self.groups[key][secondary_key]:
                    if key not in groups_selection:
                        groups_selection.append(key)

        return groups_selection

    def get_groups_by_elementids(self, eleids):
>>>>>>> 874fd85d
        """
        Provides a selection of groups, where the given elements belong to.
        
        Parameters
        ----------
        eleids : list of int
            list of elements, which group-belongings shall be returned
<<<<<<< HEAD
        secondary_key : string
            optional argument, which defines, whether 'elements' or 'nodes' shall be searched in self.groups. Do not use this, to search for nodes though. 
            Rather use the 'get_groups_by_nodeids'-method for clearer code-structure instead. 

=======
>>>>>>> 874fd85d
        
        Returns
        -------
        groups : list of str
            group-names of the specified elements
        """
<<<<<<< HEAD
        if not isinstance(eleids, Iterable):
            eleids = [eleids]
        
        groups_selection = []
        for key in self.groups:
            for eleid in eleids:
                if eleid in self.groups[key][secondary_key]:
                    if key not in groups_selection:
                        groups_selection.append(key)
                    
        return groups_selection
=======
        return self._get_groups_by_secondary_key(eleids, 'elements')
>>>>>>> 874fd85d
    
    def get_groups_by_nodeids(self, nodeids):
        """
        Provides a selection of groups, where the given nodes belong to.
        
        Parameters
        ----------
        nodeids : list of int
            list of nodes, which group-belongings shall be returned
        
        Returns
        -------
        groups : list of str
            group-names of the specified nodes
        """
<<<<<<< HEAD

        return self.get_groups_by_elementids(nodeids, 'nodes')
    
    def get_groups_dict_by_elementids(self, eleids, secondary_key = 'elements'):
        """
        Provides a selection of groups as a sub-dictionary, where the given elements belong to.
        
        Parameters
        ----------
        eleids : list of int
            list of elements, which group-belongings shall be returned
        secondary_key : string
            optional argument, which defines, whether 'elements' or 'nodes' shall be searched in self.groups. Do not use this, to search for nodes though. 
            Rather use the 'get_groups_by_nodeids'-method for clearer code-structure instead. 

        
        Returns
        -------
        groups : dict
            subdictionary of the mesh's groups with the given nodes only
        """
        if not isinstance(eleids, Iterable):
            eleids = [eleids]
        
        groups_selection = dict()
        for key in self.groups:
            for eleid in eleids:
=======
        return self._get_groups_by_secondary_key(nodeids, 'nodes')

    def _get_groups_dict_by_secondary_key(self, values, secondary_key):
        """
        Private method returning groups dict for a subset of values and desired mesh entity (elements or nodes)

        Parameters
        ----------
        values : list
            list containing the ids of the subset the groups dict shall be generated for
        secondary_key : str ('elements' or 'nodes')
            mesh entity which is described by the ids of the values parameter

        Returns
        -------
        groups : dict
            A dictionary containing the groups of the given subset.
        """
        if not isinstance(values, Iterable):
            values = [values]

        groups_selection = dict()
        for key in self.groups:
            for eleid in values:
>>>>>>> 874fd85d
                if eleid in self.groups[key][secondary_key]:
                    if key in groups_selection:
                        elements = groups_selection[key]
                        elements[secondary_key].append(eleid)
                        groups_selection[key] = elements
<<<<<<< HEAD
                    else:                                        
                        groups_selection.update({key : {secondary_key: [eleid]}})
                    
        return groups_selection
    
    def get_groups_dict_by_nodeids(self, nodeids):
        """
        Provides a selection of groups as a sub-dictionary, where the given nodes belong to.
        
        Parameters
        ----------
        nodeids : list of int
            list of nodes, which group-belongings shall be returned
        
=======
                    else:
                        groups_selection.update({key: {secondary_key: [eleid]}})

        return groups_selection

    def get_groups_dict_by_elementids(self, eleids):
        """
        Provides a selection of groups as a sub-dictionary, where the given elements belong to.
        
        Parameters
        ----------
        eleids : list of int
            list of elements, which group-belongings shall be returned

>>>>>>> 874fd85d
        Returns
        -------
        groups : dict
            subdictionary of the mesh's groups with the given nodes only
        """
<<<<<<< HEAD
        return self.get_groups_dict_by_elementids(nodeids, 'nodes')
    
    def add_element_to_groups(self, new_ele, groups_ele, secondary_key = 'elements'):
        for key in groups_ele:
            if new_ele not in self.groups[key][secondary_key]:
                self.groups[key][secondary_key].append(new_ele)

    def add_node_to_groups(self, new_node, groups_node):
        self.add_element_to_groups(new_node, groups_node, 'nodes')
    
    def get_nodes_and_elements_by_partition_id(self, partition_id):
        """
        Provides dataframes with all nodes and elements, which belong to the requested partition.
        
        Parameters
        ----------
        partition_id : int
            id of the requested partition
            
        Returns
        -------
        nodes : pandas.DataFrame
            all and only nodes, that belong to selected partition
            
        elements : pandas.DataFrame
            all and only elements, that belong to selected partition
        """

        ele_ids = self.get_elementids_by_tags('partition_id', partition_id)
        elements = self._el_df.loc[ele_ids]
        node_ids = self.get_nodeids_by_elementids(ele_ids)
        nodes = self.nodes_df.loc[node_ids]
        
        return nodes, elements
    
    def copy_node_by_id(self, node_id):
        return self.add_node(self.nodes_df.loc[node_id])
    
    def add_node(self, node_coordinates, node_id=None):
        """
        Copy node with its coordinates and append it at the node-list's end.
        
        Parameters
        ----------
        node_id : int
            id of that node, which is to be copied
            
        Returns
        -------
        new_node_id : int
            id of the new, copied node
        """
        if node_id is None or node_id in self.nodes_df.index.tolist():
            node_id = self.nodes_df.last_valid_index() + 1
            
        if isinstance(node_coordinates, pd.Series):
            new_node = node_coordinates.rename(node_id)
        else:
            new_node = pd.DataFrame(node_coordinates, index=[node_id])
            
        self.nodes_df = self.nodes_df.append(new_node, ignore_index=False)
        return node_id

=======
        return self._get_groups_dict_by_secondary_key(eleids, 'elements')
    
    def get_groups_dict_by_nodeids(self, nodeids):
        """
        Provides a selection of groups as a sub-dictionary, where the given nodes belong to.
        
        Parameters
        ----------
        nodeids : list of int
            list of nodes, which group-belongings shall be returned
        
        Returns
        -------
        groups : dict
            subdictionary of the mesh's groups with the given nodes only
        """
        return self._get_groups_dict_by_secondary_key(nodeids, 'nodes')
>>>>>>> 874fd85d

    def _update_iconnectivity(self):
        """
        Triggers update mechanism for the iconnectivity, i.e. the connectivity of the elements
        but w.r.t to the row indices in a node ndarray instead of the real nodes_df indices

        Returns
        -------
        None
        """
        self._iconnectivity_df_cached = pd.DataFrame(self._el_df['connectivity'].apply(self.get_nodeidxs_by_nodeids),
                                                     index=self._el_df.index)
        self._iconnectivity_df_cached.columns = ['iconnectivity']<|MERGE_RESOLUTION|>--- conflicted
+++ resolved
@@ -13,10 +13,6 @@
 import numpy as np
 import pandas as pd
 from collections.abc import Iterable
-<<<<<<< HEAD
-=======
-
->>>>>>> 874fd85d
 
 __all__ = [
     'Mesh'
@@ -752,23 +748,11 @@
             if key in self.groups:
                 for secondary_key in ['elements', 'nodes']:
                     if secondary_key in groups[key]:
-<<<<<<< HEAD
-                        for list_entry in groups[key][secondary_key]:
-                            self.add_element_to_groups(list_entry, [key], secondary_key)
-            else:
-                self.groups[key] = groups[key]
-                
-                for secondary_key in ['elements', 'nodes']:
-                    if secondary_key not in groups[key]:
-                        self.groups[key].update({secondary_key : []})
-        
-    def get_groups_by_elementids(self, eleids, secondary_key = 'elements'):
-=======
                         self.groups[key][secondary_key] = list(set(self.groups[key][secondary_key]).union(set(groups[key][secondary_key])))
             else:
                 self.groups.update({key: {'elements': groups[key].get('elements', []),
                                           'nodes': groups[key].get('nodes', [])}})
-
+                
     def _get_groups_by_secondary_key(self, values, secondary_key):
         """
         Private method returning list of groups where the given entities are associcated with.
@@ -796,9 +780,8 @@
                         groups_selection.append(key)
 
         return groups_selection
-
+        
     def get_groups_by_elementids(self, eleids):
->>>>>>> 874fd85d
         """
         Provides a selection of groups, where the given elements belong to.
         
@@ -806,34 +789,13 @@
         ----------
         eleids : list of int
             list of elements, which group-belongings shall be returned
-<<<<<<< HEAD
-        secondary_key : string
-            optional argument, which defines, whether 'elements' or 'nodes' shall be searched in self.groups. Do not use this, to search for nodes though. 
-            Rather use the 'get_groups_by_nodeids'-method for clearer code-structure instead. 
-
-=======
->>>>>>> 874fd85d
         
         Returns
         -------
         groups : list of str
             group-names of the specified elements
         """
-<<<<<<< HEAD
-        if not isinstance(eleids, Iterable):
-            eleids = [eleids]
-        
-        groups_selection = []
-        for key in self.groups:
-            for eleid in eleids:
-                if eleid in self.groups[key][secondary_key]:
-                    if key not in groups_selection:
-                        groups_selection.append(key)
-                    
-        return groups_selection
-=======
         return self._get_groups_by_secondary_key(eleids, 'elements')
->>>>>>> 874fd85d
     
     def get_groups_by_nodeids(self, nodeids):
         """
@@ -849,37 +811,9 @@
         groups : list of str
             group-names of the specified nodes
         """
-<<<<<<< HEAD
-
-        return self.get_groups_by_elementids(nodeids, 'nodes')
-    
-    def get_groups_dict_by_elementids(self, eleids, secondary_key = 'elements'):
-        """
-        Provides a selection of groups as a sub-dictionary, where the given elements belong to.
-        
-        Parameters
-        ----------
-        eleids : list of int
-            list of elements, which group-belongings shall be returned
-        secondary_key : string
-            optional argument, which defines, whether 'elements' or 'nodes' shall be searched in self.groups. Do not use this, to search for nodes though. 
-            Rather use the 'get_groups_by_nodeids'-method for clearer code-structure instead. 
-
-        
-        Returns
-        -------
-        groups : dict
-            subdictionary of the mesh's groups with the given nodes only
-        """
-        if not isinstance(eleids, Iterable):
-            eleids = [eleids]
-        
-        groups_selection = dict()
-        for key in self.groups:
-            for eleid in eleids:
-=======
+
         return self._get_groups_by_secondary_key(nodeids, 'nodes')
-
+    
     def _get_groups_dict_by_secondary_key(self, values, secondary_key):
         """
         Private method returning groups dict for a subset of values and desired mesh entity (elements or nodes)
@@ -902,17 +836,31 @@
         groups_selection = dict()
         for key in self.groups:
             for eleid in values:
->>>>>>> 874fd85d
                 if eleid in self.groups[key][secondary_key]:
                     if key in groups_selection:
                         elements = groups_selection[key]
                         elements[secondary_key].append(eleid)
                         groups_selection[key] = elements
-<<<<<<< HEAD
-                    else:                                        
-                        groups_selection.update({key : {secondary_key: [eleid]}})
-                    
+                    else:
+                        groups_selection.update({key: {secondary_key: [eleid]}})
+
         return groups_selection
+    
+    def get_groups_dict_by_elementids(self, eleids):
+        """
+        Provides a selection of groups as a sub-dictionary, where the given elements belong to.
+        
+        Parameters
+        ----------
+        eleids : list of int
+            list of elements, which group-belongings shall be returned
+
+        Returns
+        -------
+        groups : dict
+            subdictionary of the mesh's groups with the given nodes only
+        """
+        return self._get_groups_dict_by_secondary_key(eleids, 'elements')
     
     def get_groups_dict_by_nodeids(self, nodeids):
         """
@@ -923,29 +871,12 @@
         nodeids : list of int
             list of nodes, which group-belongings shall be returned
         
-=======
-                    else:
-                        groups_selection.update({key: {secondary_key: [eleid]}})
-
-        return groups_selection
-
-    def get_groups_dict_by_elementids(self, eleids):
-        """
-        Provides a selection of groups as a sub-dictionary, where the given elements belong to.
-        
-        Parameters
-        ----------
-        eleids : list of int
-            list of elements, which group-belongings shall be returned
-
->>>>>>> 874fd85d
         Returns
         -------
         groups : dict
             subdictionary of the mesh's groups with the given nodes only
         """
-<<<<<<< HEAD
-        return self.get_groups_dict_by_elementids(nodeids, 'nodes')
+        return self._get_groups_dict_by_secondary_key(nodeids, 'nodes')
     
     def add_element_to_groups(self, new_ele, groups_ele, secondary_key = 'elements'):
         for key in groups_ele:
@@ -1008,25 +939,6 @@
         self.nodes_df = self.nodes_df.append(new_node, ignore_index=False)
         return node_id
 
-=======
-        return self._get_groups_dict_by_secondary_key(eleids, 'elements')
-    
-    def get_groups_dict_by_nodeids(self, nodeids):
-        """
-        Provides a selection of groups as a sub-dictionary, where the given nodes belong to.
-        
-        Parameters
-        ----------
-        nodeids : list of int
-            list of nodes, which group-belongings shall be returned
-        
-        Returns
-        -------
-        groups : dict
-            subdictionary of the mesh's groups with the given nodes only
-        """
-        return self._get_groups_dict_by_secondary_key(nodeids, 'nodes')
->>>>>>> 874fd85d
 
     def _update_iconnectivity(self):
         """
