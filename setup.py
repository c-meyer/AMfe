# -*- coding: utf-8 -*-
"""
Setup file for automatic installation and distribution of AMfe.
Run: 'python setup.py sdist' for Source Distribution
Run: 'python setup.py install' for Installation
Run: 'python setup.py bdist_wheel' for Building Binary-Wheel
    (recommended for windows-distributions)
    Attention: For every python-minor-version an extra wheel has to be built
    Use environments and install different python versions by using
    conda create -n python34 python=3.4 anaconda
Run: 'pip install wheelfile.whl' for Installing Binary-Wheel
Run: 'python setup.py bdist --format=<format> für Binary-Distribution:
    <format>=gztar|ztar|tar|zip|rpm|pgktool|sdux|wininst|msi
    Recommended: tar|zip|wininst (evtl. msi)
Run: 'python setup.py bdist --help-formats' to find out which distribution
    formats are available
"""

# Uncomment next line for debugging
# DISTUTILS_DEBUG='DEBUG'

import sys

def query_yes_no(question, default="yes"):
    '''
    Ask a yes/no question and return their answer.

    Parameters
    ----------
    question: String
        The question to be asked

    default: String "yes" or "no"
        The default answer

    Returns:
    --------
    answer: Boolean
        Answer: True if yes, False if no.
    '''

    valid = {"yes": True, "y": True, "ye": True, "no": False, "n": False}
    if default is None:
        prompt = " [y/n] "
    elif default == "yes":
        prompt = " [Y/n] "
    elif default == "no":
        prompt = " [y/N] "
    else:
        raise ValueError("invalid default answer: '%s'" % default)

    while True:
        sys.stdout.write(question + prompt)
        choice = input().lower()
        if default is not None and choice == '':
            return valid[default]
        elif choice in valid:
            return valid[choice]
        else:
            sys.stdout.write("Please respond with 'yes' or 'no'.\n")


config = {
    'name': 'amfe',
    'version': '1.0',
    'description': 'Nonlinear Finite Element Code with simplicity in mind.',
    'long_description': 'Nonlinear Finite Element Code for \
    Structural Dynamics. \
    This code includes Model Order Reduction Techniques for nonlinear Systems \
    such as DEIM or ECSW.',
    'author': 'Johannes Rutzmoser',
    'url': 'https://github.com/tum-am/amfe',
    'download_url': 'Where to download it.',
    'author_email': 'johannes.rutzmoser@tum.de',
    'maintainer': 'Christian Meyer',
    'maintainer_email': 'christian.meyer@tum.de',
    'python_requires': '>=3.7',
<<<<<<< HEAD
    'install_requires': ['numpy>=1.10, <=1.14', 'scipy>=0.17', 'pandas>=0.23', 'theano',
                         'h5py', 'matplotlib', 'vtk==8.1.2', 'tables', 'mkl'],  # carefull: condapackage is pytables not tables
=======
    'install_requires': ['numpy>=1.10', 'scipy>=0.17', 'pandas>=0.23',
                         'h5py', 'matplotlib', 'vtk==8.1.2', 'tables'],  # carefull: condapackage is pytables not tables
>>>>>>> 99686cc3
    'tests_require': ['nose', 'sphinx==1.3.1', 'sphinx_rtd_theme', 'numpydoc'],
    'packages': ['amfe'],
    'scripts': [],
    'entry_points': {},
    'provides': 'amfe',
    'platforms': 'Linux, Windows',
    'license': 'BSD3-License'
}

no_fortran_str = '''

###############################################################################
############### Compilation of Fortran sources is disabled!  ##################
###############################################################################
'''

no_extension_str = '''

###############################################################################
############### Fortran-Extensions cannot be installed!      ##################
############### Install Numpy before installing AMfe         ##################
###############################################################################
'''

no_feti_str = '''

###############################################################################
###############    Import of PYFETI-library is disabled!     ##################
###############################################################################
'''

if __name__ == '__main__':
    if 'no_feti' in sys.argv:
        sys.argv.remove('no_feti')
        print(no_feti_str)
    else:
        pyfeti_ver = 'pyfeti>=0.12'
        pyfeti_repo = 'git+ssh://git@gitlab.lrz.de/AM/pyfeti.git#egg=pyfeti'

        if 'install_requires' in config:
            config['install_requires'] = config['install_requires'] + [pyfeti_ver]
        else:
            config['install_requires'] = [pyfeti_ver]
        if 'dependency_links' in config:
            config['dependency_links'] = config['dependency_links'] + [pyfeti_repo]
        else:
            config['dependency_links'] = [pyfeti_repo]

    if 'no_fortran' in sys.argv:
        sys.argv.remove('no_fortran')
        print(no_fortran_str)
        from setuptools import setup
        setup(**config)
    else:
        try:
            from setuptools import setup
            from numpy.distutils.core import Extension, setup
            ext_assembly = Extension(name='amfe.f90_assembly',
                                     sources=['amfe/fortran/assembly.f90'],
                                     language='f90',)
            ext_element = Extension(name='amfe.f90_element',
                                    sources=['amfe/fortran/element.pyf',
                                             'amfe/fortran/element.f90'],
                                    language='f90',)
            ext_material = Extension(name='amfe.f90_material',
                                     sources=['amfe/fortran/material.f90'],
                                     language='f90',)

            ext_modules = [ext_assembly, ext_element, ext_material]

            setup(ext_modules=ext_modules, **config)

        except ImportError:
            # from distutils.core import setup
            from setuptools import setup
            print(no_extension_str)
            answer = query_yes_no('Fortran files cannot be installed. \
                                  It is recommended to abort installation and \
                                  first install numpy. Then retry \
                                  installation of AMfe. \
                                  Do you want to continue installation?', 'no')
            if answer:
                setup(**config)<|MERGE_RESOLUTION|>--- conflicted
+++ resolved
@@ -20,6 +20,7 @@
 # DISTUTILS_DEBUG='DEBUG'
 
 import sys
+
 
 def query_yes_no(question, default="yes"):
     '''
@@ -75,13 +76,8 @@
     'maintainer': 'Christian Meyer',
     'maintainer_email': 'christian.meyer@tum.de',
     'python_requires': '>=3.7',
-<<<<<<< HEAD
-    'install_requires': ['numpy>=1.10, <=1.14', 'scipy>=0.17', 'pandas>=0.23', 'theano',
-                         'h5py', 'matplotlib', 'vtk==8.1.2', 'tables', 'mkl'],  # carefull: condapackage is pytables not tables
-=======
     'install_requires': ['numpy>=1.10', 'scipy>=0.17', 'pandas>=0.23',
                          'h5py', 'matplotlib', 'vtk==8.1.2', 'tables'],  # carefull: condapackage is pytables not tables
->>>>>>> 99686cc3
     'tests_require': ['nose', 'sphinx==1.3.1', 'sphinx_rtd_theme', 'numpydoc'],
     'packages': ['amfe'],
     'scripts': [],
