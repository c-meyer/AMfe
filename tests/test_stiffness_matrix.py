# -*- coding: utf-8 -*-

'''
Test intended to fix the errors in an element formulation.
Helped to fix some issues as the tangential stiffness matrix can be
crosschecked by a finite difference approximation.

'''


import numpy as np
import scipy as sp
import time
import matplotlib.pyplot as plt

# make amfe running
import sys
sys.path.insert(0,'..')

import amfe


def jacobian(func, X, u):
    '''
    Bestimmung der Jacobimatrix auf Basis von finiten Differenzen.
    Die Funktion func(vec, X) wird nach dem Vektor vec abgeleitet, also d func / d vec an der Stelle X
    '''
    ndof = X.shape[0]
    jac = np.zeros((ndof, ndof))
    h = np.sqrt(np.finfo(float).eps)
    f = func(X, u).copy()
    for i in range(ndof):
        u_tmp = u.copy()
        u_tmp[i] += h
        f_tmp = func(X, u_tmp)
        jac[:,i] = (f_tmp - f) / h
    return jac


def plot_element(x, u=None, title=None, three_d=False, element_loop=None):
    '''

    '''
    ndim = 2
    if three_d:
        ndim = 3
    x_mat = x.reshape((-1, ndim))
    if not element_loop is None:
        indices = np.array(element_loop)
        x_mat = x_mat[indices]
    no_of_nodes = x_mat.shape[0]

    x1 = np.zeros(no_of_nodes + 1)
    x2 = np.zeros(no_of_nodes + 1)

    x1[:-1] = x_mat[:,0]
    x1[-1] = x_mat[0,0]
    x2[:-1] = x_mat[:,1]
    x2[-1] = x_mat[0,1]
    plt.fill(x1, x2, 'g-', label='undeformed', alpha=0.5)

    if not u is None:
        u_mat = u.reshape((-1, ndim))
        if not element_loop is None:
            u_mat = u_mat[indices]
        u1 = np.zeros(no_of_nodes + 1)
        u2 = np.zeros(no_of_nodes + 1)
        u1[:-1] = u_mat[:,0]
        u1[-1] = u_mat[0,0]
        u2[:-1] = u_mat[:,1]
        u2[-1] = u_mat[0,1]
        plt.fill(x1 + u1, x2+u2, 'r-', label='deformed', alpha=0.5)
        for i in range(no_of_nodes):
            plt.text(x_mat[i,0] + u_mat[i,0], x_mat[i,1] + u_mat[i,1], str(i), color='r')

    plt.gca().set_aspect('equal', adjustable='box')
    for i in range(no_of_nodes):
        plt.text(x_mat[i,0], x_mat[i,1], str(i), color='g')
    plt.xlim(np.min(x1)-1, np.max(x1)+1)
    plt.ylim(np.min(x2)-1, np.max(x2)+1)
    plt.grid(True)
    plt.legend()
    plt.title(title)


def force_test(element, x, u=None):
    if u == None:
        u = np.zeros_like(x)
    K = element.k_int(x, u)
    K_finite_diff = jacobian(element.f_int, x, u)
    print('Maximum deviation between directly integrated stiffness matrix')
    print('and stiffness matrix from finite differences:', np.max(abs(K - K_finite_diff)))
    print('Maximum value in the integrated stiffness matrix:', np.max(abs(K)))
    return K, K_finite_diff

#%%

# Test of the different elements:

# Tri3
print('''
###############################################################################
######  Testing Tri3 Element
###############################################################################
''')
x = np.array([0,0,3,1,2,2.])
u = sp.rand(2*3)
plot_element(x, u, title='Tri3')
element_tri3 = amfe.Tri3(E_modul=60, poisson_ratio=1/4, density=1., element_thickness=1.)
force_test(element_tri3, x, u)

M = element_tri3.m_int(x, u)
K0 = element_tri3.k_int(x, np.zeros_like(x))
K = element_tri3.k_int(x, u)
print('The total mass of the element (in one direction) is', np.sum(M)/2 )

##
## load references from ANSYS
##

#%%

print('''
###############################################################################
######  Testing Tri6 Element
###############################################################################
''')
x = np.array([0,0, 3,1, 2,2, 1.5,0.5, 2.5,1.5, 1,1])
u = np.array([0,0, -0.5,0, 0,0, -0.25,0, -0.25,0, 0,0])
element_tri6 = amfe.Tri6(E_modul=60, poisson_ratio=1/4, density=1., element_thickness=1.)
plot_element(x, u, title='Tri6', element_loop=(0, 3, 1, 4, 2, 5))

force_test(element_tri6, x, u)

M = element_tri6.m_int(x, u)
K0 = element_tri6.k_int(x, np.zeros_like(x))
K = element_tri6.k_int(x, u)
print('The total mass of the element (in one direction) is', np.sum(M)/2 )

##
## load references from ANSYS
##


#%%


print('''
###############################################################################
######  Testing Quad4 Element
###############################################################################
''')
x = np.array([0,0,1,0,1,1,0,1.])
u = np.array([0,0,0,0,0,0,0,0.])
element_quad4 = amfe.Quad4(E_modul=60, poisson_ratio=1/4, density=1., element_thickness=1.)
plot_element(x, u, title='Quad4')

force_test(element_quad4, x, u)

<<<<<<< HEAD
my_quad_element = amfe.Quad4_JR(E_modul=60, poisson_ratio=1/4, density=1.)
K = my_quad_element.k_int(x, u)
M = my_quad_element.m_int(x, u)

fg_quad_element = amfe.Quad4(E_modul=60, poisson_ratio=1/4, density=1.)
K_fg = fg_quad_element.k_int(x, u)
M_fg = fg_quad_element.m_int(x, u)
=======
M = element_quad4.m_int(x, u)
K0 = element_quad4.k_int(x, np.zeros_like(x))
print('The total mass of the element (in one direction) is', np.sum(M)/2 )

##
## load references from ANSYS and compare
##
>>>>>>> 407e80cb

#%%

print('''
###############################################################################
######  Testing Quad8 Element
###############################################################################
''')

x = np.array([1.,1,2,1,2,2,1,2, 1.5, 1, 2, 1.5, 1.5, 2, 1, 1.5])
u = sp.rand(16)*0.4
element_quad8 = amfe.Quad8(E_modul=60, poisson_ratio=1/4, density=1., element_thickness=1.)
plot_element(x, u, title='Quad8', element_loop=(0,4,1,5,2,6,3,7))

K, K_finite_diff = force_test(element_quad8, x, u)

M = element_quad8.m_int(x, u)
K0 = element_quad8.k_int(x, np.zeros_like(x))

print('The total mass of the element (in one direction) is', np.sum(M)/2 )

##
## load references from ANSYS
##


#%%

print('''
###############################################################################
######  Testing Tet4 Element
###############################################################################
''')

x = np.array([0, 0, 0,  1, 0, 0,  0, 1, 0,  0, 0, 1.])
u = np.array([0, 0, 0,  1, 0, 0,  0, 0, 0,  0, 0, 0.])

element_tet4 = amfe.Tet4(E_modul=60, poisson_ratio=1/4, density=1.)
plot_element(x, u, title='Tet4', three_d=True)

K, K_finite_diff = force_test(element_tet4, x, u)

M = element_tet4.m_int(x, u)
K0 = element_tet4.k_int(x, np.zeros_like(x))

print('The total mass of the element (in one direction) is', np.sum(M)/3 )

##
## load references from ANSYS
##




#%%

#
# Some Gauss-Point stuff...
#


g2 = 1/3*np.sqrt(5 + 2*np.sqrt(10/7))
g1 = 1/3*np.sqrt(5 - 2*np.sqrt(10/7))
g0 = 0.0

w2 = (322 - 13*np.sqrt(70))/900
w1 = (322 + 13*np.sqrt(70))/900
w0 = 128/225

gauss_points = (
                (-g2, -g2, w2*w2), (-g2, -g1, w2*w1), (-g2,  g0, w2*w0), (-g2,  g1, w2*w1), (-g2,  g2, w2*w2),
                (-g1, -g2, w1*w2), (-g1, -g1, w1*w1), (-g1,  g0, w1*w0), (-g1,  g1, w1*w1), (-g1,  g2, w1*w2),
                ( g0, -g2, w0*w2), ( g0, -g1, w0*w1), ( g0,  g0, w0*w0), ( g0,  g1, w0*w1), ( g0,  g2, w0*w2),
                ( g1, -g2, w1*w2), ( g1, -g1, w1*w1), ( g1,  g0, w1*w0), ( g1,  g1, w1*w1), ( g1,  g2, w1*w2),
                ( g2, -g2, w2*w2), ( g2, -g1, w2*w1), ( g2,  g0, w2*w0), ( g2,  g1, w2*w1), ( g2,  g2, w2*w2))


#%%
#
# Tri6
#

x = np.array([0,0, 3,1, 2,2, 1.5,0.5, 2.5,1.5, 1,1])
x += sp.rand(12)*0.4
u = np.zeros(12)
u += sp.rand(12)*0.4



element_tri6 = amfe.Tri6(E_modul=60, poisson_ratio=1/4, density=1.)

M_1 = element_tri6.m_int(x, u)
K_1, _ = element_tri6.k_and_f_int(x, u)

# Integration Ordnung 5:

alpha1 = 0.0597158717
beta1 = 0.4701420641 # 1/(np.sqrt(15)-6)
w1 = 0.1323941527

alpha2 = 0.7974269853 #
beta2 = 0.1012865073 # 1/(6+np.sqrt(15))
w2 = 0.1259391805

element_tri6.gauss_points3 = ((1/3, 1/3, 1/3, 0.225),
                              (alpha1, beta1, beta1, w1), (beta1, alpha1, beta1, w1), (beta1, beta1, alpha1, w1),
                              (alpha2, beta2, beta2, w2), (beta2, alpha2, beta2, w2), (beta2, beta2, alpha2, w2))


#%%

if False:
    # Routine for testing the compute_B_matrix_routine
    # Try it the hard way:
    ndim = 2
    B_tilde = sp.rand(ndim,4)
    F = sp.rand(ndim, ndim)
    S_v = sp.rand(ndim*(ndim+1)/2)

    if ndim == 2:
        S = np.array([[S_v[0], S_v[2]], [S_v[2], S_v[1]]])
    else:
        S = np.array([[S_v[0], S_v[5], S_v[4]],
                      [S_v[5], S_v[1], S_v[3]],
                      [S_v[4], S_v[3], S_v[2]]])

    B = amfe.compute_B_matrix(B_tilde, F)
    res1 = B.T.dot(S_v)
    res2 = B_tilde.T.dot(S.dot(F.T))
    print(res1 - res2.reshape(-1))

#%%

<|MERGE_RESOLUTION|>--- conflicted
+++ resolved
@@ -157,15 +157,7 @@
 
 force_test(element_quad4, x, u)
 
-<<<<<<< HEAD
-my_quad_element = amfe.Quad4_JR(E_modul=60, poisson_ratio=1/4, density=1.)
-K = my_quad_element.k_int(x, u)
-M = my_quad_element.m_int(x, u)
-
-fg_quad_element = amfe.Quad4(E_modul=60, poisson_ratio=1/4, density=1.)
-K_fg = fg_quad_element.k_int(x, u)
-M_fg = fg_quad_element.m_int(x, u)
-=======
+
 M = element_quad4.m_int(x, u)
 K0 = element_quad4.k_int(x, np.zeros_like(x))
 print('The total mass of the element (in one direction) is', np.sum(M)/2 )
@@ -173,7 +165,7 @@
 ##
 ## load references from ANSYS and compare
 ##
->>>>>>> 407e80cb
+
 
 #%%
 
